/**
 * Licensed to the Apache Software Foundation (ASF) under one
 * or more contributor license agreements.  See the NOTICE file
 * distributed with this work for additional information
 * regarding copyright ownership.  The ASF licenses this file
 * to you under the Apache License, Version 2.0 (the
 * "License"); you may not use this file except in compliance
 * with the License.  You may obtain a copy of the License at
 *
 *     http://www.apache.org/licenses/LICENSE-2.0
 *
 * Unless required by applicable law or agreed to in writing, software
 * distributed under the License is distributed on an "AS IS" BASIS,
 * WITHOUT WARRANTIES OR CONDITIONS OF ANY KIND, either express or implied.
 * See the License for the specific language governing permissions and
 * limitations under the License.
 */
package org.apache.hadoop.hbase.master;


import static org.junit.Assert.assertFalse;
import static org.junit.Assert.assertTrue;

import java.io.IOException;
import java.net.InetAddress;
import java.net.UnknownHostException;
import java.util.ArrayList;
import java.util.List;

import org.apache.commons.logging.Log;
import org.apache.commons.logging.LogFactory;
import org.apache.hadoop.conf.Configuration;
import org.apache.hadoop.hbase.Abortable;
import org.apache.hadoop.hbase.CategoryBasedTimeout;
import org.apache.hadoop.hbase.CoordinatedStateException;
import org.apache.hadoop.hbase.CoordinatedStateManager;
import org.apache.hadoop.hbase.CoordinatedStateManagerFactory;
import org.apache.hadoop.hbase.HBaseTestingUtility;
import org.apache.hadoop.hbase.HConstants;
import org.apache.hadoop.hbase.HRegionInfo;
import org.apache.hadoop.hbase.MetaMockingUtil;
import org.apache.hadoop.hbase.ServerLoad;
import org.apache.hadoop.hbase.ServerName;
import org.apache.hadoop.hbase.TableName;
import org.apache.hadoop.hbase.ZooKeeperConnectionException;
import org.apache.hadoop.hbase.client.ClusterConnection;
import org.apache.hadoop.hbase.client.HConnectionTestingUtility;
import org.apache.hadoop.hbase.client.Result;
import org.apache.hadoop.hbase.monitoring.MonitoredTask;
import org.apache.hadoop.hbase.replication.ReplicationException;
import org.apache.hadoop.hbase.shaded.protobuf.ProtobufUtil;
import org.apache.hadoop.hbase.shaded.protobuf.generated.RegionServerStatusProtos.RegionServerReportRequest;
import org.apache.hadoop.hbase.testclassification.MasterTests;
import org.apache.hadoop.hbase.testclassification.MediumTests;
import org.apache.hadoop.hbase.util.FSUtils;
import org.apache.hadoop.hbase.util.Pair;
import org.apache.hadoop.hbase.util.Threads;
import org.apache.hadoop.hbase.zookeeper.MetaTableLocator;
import org.apache.hadoop.hbase.zookeeper.ZKUtil;
import org.apache.hadoop.hbase.zookeeper.ZooKeeperWatcher;
import org.apache.hadoop.metrics2.lib.DefaultMetricsSystem;
import org.apache.zookeeper.KeeperException;
import org.junit.After;
import org.junit.AfterClass;
import org.junit.BeforeClass;
import org.junit.Rule;
import org.junit.Test;
import org.junit.Ignore;
import org.junit.experimental.categories.Category;
import org.junit.rules.TestName;
import org.junit.rules.TestRule;
import org.mockito.Mockito;

/**
 * Standup the master and fake it to test various aspects of master function.
 * Does NOT spin up a mini hbase nor mini dfs cluster testing master (it does
 * put up a zk cluster but this is usually pretty fast compared).  Also, should
 * be possible to inject faults at points difficult to get at in cluster context.
 * TODO: Speed up the zk connection by Master.  It pauses 5 seconds establishing
 * session.
 */
@Category({MasterTests.class, MediumTests.class})
public class TestMasterNoCluster {
  private static final Log LOG = LogFactory.getLog(TestMasterNoCluster.class);
  private static final HBaseTestingUtility TESTUTIL = new HBaseTestingUtility();

  @Rule public final TestRule timeout = CategoryBasedTimeout.builder().
      withTimeout(this.getClass()).withLookingForStuckThread(true).build();

  @Rule
  public TestName name = new TestName();

  @BeforeClass
  public static void setUpBeforeClass() throws Exception {
    Configuration c = TESTUTIL.getConfiguration();
    // We use local filesystem.  Set it so it writes into the testdir.
    FSUtils.setRootDir(c, TESTUTIL.getDataTestDir());
    DefaultMetricsSystem.setMiniClusterMode(true);
    // Startup a mini zk cluster.
    TESTUTIL.startMiniZKCluster();
  }

  @AfterClass
  public static void tearDownAfterClass() throws Exception {
    TESTUTIL.shutdownMiniZKCluster();
  }

  @After
  public void tearDown()
  throws KeeperException, ZooKeeperConnectionException, IOException {
    // Make sure zk is clean before we run the next test.
    ZooKeeperWatcher zkw = new ZooKeeperWatcher(TESTUTIL.getConfiguration(),
        "@Before", new Abortable() {
      @Override
      public void abort(String why, Throwable e) {
        throw new RuntimeException(why, e);
      }

      @Override
      public boolean isAborted() {
        return false;
      }
    });
    ZKUtil.deleteNodeRecursively(zkw, zkw.znodePaths.baseZNode);
    zkw.close();
  }

  /**
   * Test starting master then stopping it before its fully up.
   * @throws IOException
   * @throws KeeperException
   * @throws InterruptedException
   */
  @Test
  public void testStopDuringStart()
  throws IOException, KeeperException, InterruptedException {
    CoordinatedStateManager cp = CoordinatedStateManagerFactory.getCoordinatedStateManager(
      TESTUTIL.getConfiguration());
    HMaster master = new HMaster(TESTUTIL.getConfiguration(), cp);
    master.start();
    // Immediately have it stop.  We used hang in assigning meta.
    master.stopMaster();
    master.join();
  }

  /**
   * Test master failover.
   * Start up three fake regionservers and a master.
   * @throws IOException
   * @throws KeeperException
   * @throws InterruptedException
   * @throws org.apache.hadoop.hbase.shaded.com.google.protobuf.ServiceException 
   */
  @Ignore @Test // Disabled since HBASE-18511. Reenable when master can carry regions.
  public void testFailover() throws Exception {
    final long now = System.currentTimeMillis();
    // Names for our three servers.  Make the port numbers match hostname.
    // Will come in use down in the server when we need to figure how to respond.
    final ServerName sn0 = ServerName.valueOf("0.example.org", 0, now);
    final ServerName sn1 = ServerName.valueOf("1.example.org", 1, now);
    final ServerName sn2 = ServerName.valueOf("2.example.org", 2, now);
    final ServerName [] sns = new ServerName [] {sn0, sn1, sn2};
    // Put up the mock servers
    final Configuration conf = TESTUTIL.getConfiguration();
    final MockRegionServer rs0 = new MockRegionServer(conf, sn0);
    final MockRegionServer rs1 = new MockRegionServer(conf, sn1);
    final MockRegionServer rs2 = new MockRegionServer(conf, sn2);
    // Put some data into the servers.  Make it look like sn0 has the metaH
    // Put data into sn2 so it looks like it has a few regions for a table named 't'.
    MetaTableLocator.setMetaLocation(rs0.getZooKeeper(),
      rs0.getServerName(), RegionState.State.OPEN);
    final TableName tableName = TableName.valueOf(name.getMethodName());
    Result [] results = new Result [] {
      MetaMockingUtil.getMetaTableRowResult(
        new HRegionInfo(tableName, HConstants.EMPTY_START_ROW, HBaseTestingUtility.KEYS[1]),
        rs2.getServerName()),
      MetaMockingUtil.getMetaTableRowResult(
        new HRegionInfo(tableName, HBaseTestingUtility.KEYS[1], HBaseTestingUtility.KEYS[2]),
        rs2.getServerName()),
      MetaMockingUtil.getMetaTableRowResult(new HRegionInfo(tableName, HBaseTestingUtility.KEYS[2],
          HConstants.EMPTY_END_ROW),
        rs2.getServerName())
    };
    rs1.setNextResults(HRegionInfo.FIRST_META_REGIONINFO.getRegionName(), results);

    // Create master.  Subclass to override a few methods so we can insert mocks
    // and get notification on transitions.  We need to fake out any rpcs the
    // master does opening/closing regions.  Also need to fake out the address
    // of the 'remote' mocked up regionservers.
    CoordinatedStateManager cp = CoordinatedStateManagerFactory.getCoordinatedStateManager(
      TESTUTIL.getConfiguration());
    // Insert a mock for the connection, use TESTUTIL.getConfiguration rather than
    // the conf from the master; the conf will already have an ClusterConnection
    // associate so the below mocking of a connection will fail.
    final ClusterConnection mockedConnection = HConnectionTestingUtility.getMockedConnectionAndDecorate(
        TESTUTIL.getConfiguration(), rs0, rs0, rs0.getServerName(),
        HRegionInfo.FIRST_META_REGIONINFO);
    HMaster master = new HMaster(conf, cp) {
      InetAddress getRemoteInetAddress(final int port, final long serverStartCode)
      throws UnknownHostException {
        // Return different address dependent on port passed.
        if (port > sns.length) {
          return super.getRemoteInetAddress(port, serverStartCode);
        }
        ServerName sn = sns[port];
        return InetAddress.getByAddress(sn.getHostname(),
          new byte [] {10, 0, 0, (byte)sn.getPort()});
      }

      @Override
      void initClusterSchemaService() throws IOException, InterruptedException {}

      @Override
      ServerManager createServerManager(MasterServices master) throws IOException {
        ServerManager sm = super.createServerManager(master);
        // Spy on the created servermanager
        ServerManager spy = Mockito.spy(sm);
<<<<<<< HEAD
=======
        // Fake a successful close.
        Mockito.doReturn(true).when(spy).
          sendRegionClose((ServerName)Mockito.any(), (HRegionInfo)Mockito.any(),
            (ServerName)Mockito.any(), Mockito.any());
>>>>>>> 82a9cec5
        return spy;
      }

      @Override
      public ClusterConnection getConnection() {
        return mockedConnection;
      }

      @Override
      public ClusterConnection getClusterConnection() {
        return mockedConnection;
      }
    };
    master.start();

    try {
      // Wait till master is up ready for RPCs.
      while (!master.serviceStarted) Threads.sleep(10);
      // Fake master that there are regionservers out there.  Report in.
      for (int i = 0; i < sns.length; i++) {
        RegionServerReportRequest.Builder request = RegionServerReportRequest.newBuilder();;
        ServerName sn = ServerName.parseVersionedServerName(sns[i].getVersionedBytes());
        request.setServer(ProtobufUtil.toServerName(sn));
        request.setLoad(ServerLoad.EMPTY_SERVERLOAD.obtainServerLoadPB());
        master.getMasterRpcServices().regionServerReport(null, request.build());
      }
       // Master should now come up.
      while (!master.isInitialized()) {
        Threads.sleep(100);
      }
      assertTrue(master.isInitialized());
    } finally {
      rs0.stop("Test is done");
      rs1.stop("Test is done");
      rs2.stop("Test is done");
      master.stopMaster();
      master.join();
    }
  }

  @Ignore @Test // Disabled since HBASE-18511. Reenable when master can carry regions.
  public void testNotPullingDeadRegionServerFromZK()
      throws IOException, KeeperException, InterruptedException {
    final Configuration conf = TESTUTIL.getConfiguration();
    final ServerName newServer = ServerName.valueOf("test.sample", 1, 101);
    final ServerName deadServer = ServerName.valueOf("test.sample", 1, 100);
    final MockRegionServer rs0 = new MockRegionServer(conf, newServer);

    CoordinatedStateManager cp = CoordinatedStateManagerFactory.getCoordinatedStateManager(
      TESTUTIL.getConfiguration());
    HMaster master = new HMaster(conf, cp) {
      @Override
      MasterMetaBootstrap createMetaBootstrap(final HMaster master, final MonitoredTask status) {
        return new MasterMetaBootstrap(this, status) {
          @Override
          protected void assignMeta(int replicaId) { }
        };
      }

      @Override
      void initClusterSchemaService() throws IOException, InterruptedException {}

      @Override
      void initializeZKBasedSystemTrackers() throws IOException, InterruptedException,
          KeeperException, CoordinatedStateException {
        super.initializeZKBasedSystemTrackers();
        // Record a newer server in server manager at first
        getServerManager().recordNewServerWithLock(newServer, ServerLoad.EMPTY_SERVERLOAD);

        List<ServerName> onlineServers = new ArrayList<>();
        onlineServers.add(deadServer);
        onlineServers.add(newServer);
        // Mock the region server tracker to pull the dead server from zk
        regionServerTracker = Mockito.spy(regionServerTracker);
        Mockito.doReturn(onlineServers).when(
          regionServerTracker).getOnlineServers();
      }

      @Override
      public ClusterConnection getConnection() {
        // Insert a mock for the connection, use TESTUTIL.getConfiguration rather than
        // the conf from the master; the conf will already have a Connection
        // associate so the below mocking of a connection will fail.
        try {
          return HConnectionTestingUtility.getMockedConnectionAndDecorate(
            TESTUTIL.getConfiguration(), rs0, rs0, rs0.getServerName(),
            HRegionInfo.FIRST_META_REGIONINFO);
        } catch (IOException e) {
          return null;
        }
      }
    };
    master.start();

    try {
      // Wait till master is initialized.
      while (!master.isInitialized()) Threads.sleep(10);
      LOG.info("Master is initialized");

      assertFalse("The dead server should not be pulled in",
        master.getServerManager().isServerOnline(deadServer));
    } finally {
      master.stopMaster();
      master.join();
    }
  }
}<|MERGE_RESOLUTION|>--- conflicted
+++ resolved
@@ -215,13 +215,6 @@
         ServerManager sm = super.createServerManager(master);
         // Spy on the created servermanager
         ServerManager spy = Mockito.spy(sm);
-<<<<<<< HEAD
-=======
-        // Fake a successful close.
-        Mockito.doReturn(true).when(spy).
-          sendRegionClose((ServerName)Mockito.any(), (HRegionInfo)Mockito.any(),
-            (ServerName)Mockito.any(), Mockito.any());
->>>>>>> 82a9cec5
         return spy;
       }
 
